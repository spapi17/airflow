--- conflicted
+++ resolved
@@ -46,11 +46,8 @@
         'parallelism': 32,
         'load_examples': True,
         'plugins_folder': None,
-<<<<<<< HEAD
         'security': None,
-=======
         'donot_pickle': False,
->>>>>>> 4556450b
     },
     'webserver': {
         'base_url': 'http://localhost:8080',
